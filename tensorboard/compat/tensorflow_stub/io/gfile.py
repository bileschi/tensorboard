# Copyright 2015 The TensorFlow Authors. All Rights Reserved.
#
# Licensed under the Apache License, Version 2.0 (the "License");
# you may not use this file except in compliance with the License.
# You may obtain a copy of the License at
#
#     http://www.apache.org/licenses/LICENSE-2.0
#
# Unless required by applicable law or agreed to in writing, software
# distributed under the License is distributed on an "AS IS" BASIS,
# WITHOUT WARRANTIES OR CONDITIONS OF ANY KIND, either express or implied.
# See the License for the specific language governing permissions and
# limitations under the License.
# ==============================================================================
"""A limited reimplementation of the TensorFlow FileIO API.

The TensorFlow version wraps the C++ FileSystem API.  Here we provide a pure
Python implementation, limited to the features required for TensorBoard.  This
allows running TensorBoard without depending on TensorFlow for file operations.

"""
from __future__ import absolute_import
from __future__ import division
from __future__ import print_function

from collections import namedtuple
import binascii
import collections
import glob as py_glob
import io
import os
import shutil
import six
import sys
import tempfile
import uuid
try:
    import botocore.exceptions
    import boto3
    S3_ENABLED = True
except ImportError:
    S3_ENABLED = False

if sys.version_info < (3, 0):
    # In Python 2 FileExistsError is not defined and the
    # error manifests it as OSError.
    FileExistsError = OSError

from tensorboard.compat.tensorflow_stub import compat, errors


# A good default block size depends on the system in question.
# A somewhat conservative default chosen here.
_DEFAULT_BLOCK_SIZE = 16 * 1024 * 1024


# Registry of filesystems by prefix.
#
# Currently supports "s3://" URLs for S3 based on boto3 and falls
# back to local filesystem.
_REGISTERED_FILESYSTEMS = {}


def register_filesystem(prefix, filesystem):
    if ':' in prefix:
        raise ValueError("Filesystem prefix cannot contain a :")
    _REGISTERED_FILESYSTEMS[prefix] = filesystem


def get_filesystem(filename):
    """Return the registered filesystem for the given file."""
    filename = compat.as_str_any(filename)
    prefix = ""
    index = filename.find("://")
    if index >= 0:
        prefix = filename[:index]
    fs = _REGISTERED_FILESYSTEMS.get(prefix, None)
    if fs is None:
        raise ValueError("No recognized filesystem for prefix %s" % prefix)
    return fs


# Data returned from the Stat call.
StatData = namedtuple("StatData", ["length"])


class LocalFileSystem(object):
    """Provides local fileystem access."""

    def exists(self, filename):
        """Determines whether a path exists or not."""
        return os.path.exists(compat.as_bytes(filename))

    def join(self, path, *paths):
        """Join paths with path delimiter."""
        return os.path.join(path, *paths)

    def read(self, filename, binary_mode=False, size=None, continue_from=None):
        """Reads contents of a file to a string.

        Args:
            filename: string, a path
            binary_mode: bool, read as binary if True, otherwise text
            size: int, number of bytes or characters to read, otherwise
                read all the contents of the file (from the continuation
                marker, if present).
            continue_from: An opaque value returned from a prior invocation of
                `read(...)` marking the last read position, so that reading
                may continue from there.  Otherwise read from the beginning.

        Returns:
            A tuple of `(data, continuation_token)` where `data' provides either
            bytes read from the file (if `binary_mode == true`) or the decoded
            string representation thereof (otherwise), and `continuation_token`
            is an opaque value that can be passed to the next invocation of
            `read(...) ' in order to continue from the last read position.
        """
        mode = "rb" if binary_mode else "r"
        encoding = None if binary_mode else "utf8"
<<<<<<< HEAD
        if not exists(filename):
          raise errors.NotFoundError(
              None, None, 'Not Found: ' + compat.as_text(filename))
=======
        offset = None
        if continue_from is not None:
            offset = continue_from.get("opaque_offset", None)
>>>>>>> a3393c5c
        with io.open(filename, mode, encoding=encoding) as f:
            if offset is not None:
                f.seek(offset)
            data = f.read(size)
            # The new offset may not be `offset + len(data)`, due to decoding
            # and newline translation.
            # So, just measure it in whatever terms the underlying stream uses.
            continuation_token = {"opaque_offset": f.tell()}
            return (data, continuation_token)

    def write(self, filename, file_content, binary_mode=False):
        """Writes string file contents to a file, overwriting any
        existing contents.

        Args:
            filename: string, a path
            file_content: string, the contents
            binary_mode: bool, write as binary if True, otherwise text
        """
        self._write(filename, file_content, "wb" if binary_mode else "w")

    def append(self, filename, file_content, binary_mode=False):
        """Append string file contents to a file.

        Args:
            filename: string, a path
            file_content: string, the contents to append
            binary_mode: bool, write as binary if True, otherwise text
        """
        self._write(filename, file_content, "ab" if binary_mode else "a")

    def _write(self, filename, file_content, mode):
        encoding = None if "b" in mode else "utf8"
        with io.open(filename, mode, encoding=encoding) as f:
            f.write(file_content)

    def glob(self, filename):
        """Returns a list of files that match the given pattern(s)."""
        if isinstance(filename, six.string_types):
            return [
                # Convert the filenames to string from bytes.
                compat.as_str_any(matching_filename)
                for matching_filename in py_glob.glob(
                    compat.as_bytes(filename))
            ]
        else:
            return [
                # Convert the filenames to string from bytes.
                compat.as_str_any(matching_filename)
                for single_filename in filename
                for matching_filename in py_glob.glob(
                    compat.as_bytes(single_filename))
            ]

    def isdir(self, dirname):
        """Returns whether the path is a directory or not."""
        return os.path.isdir(compat.as_bytes(dirname))

    def listdir(self, dirname):
        """Returns a list of entries contained within a directory."""
        if not self.isdir(dirname):
            raise errors.NotFoundError(None, None, "Could not find directory")

        entries = os.listdir(compat.as_str_any(dirname))
        entries = [compat.as_str_any(item) for item in entries]
        return entries

    def makedirs(self, path):
        """Creates a directory and all parent/intermediate directories."""
        try:
            os.makedirs(path)
        except FileExistsError:
            raise errors.AlreadyExistsError(
                None, None, "Directory already exists")

    def stat(self, filename):
        """Returns file statistics for a given path."""
        # NOTE: Size of the file is given by .st_size as returned from
        # os.stat(), but we convert to .length
        try:
            len = os.stat(compat.as_bytes(filename)).st_size
        except OSError:
            raise errors.NotFoundError(None, None, "Could not find file")
        return StatData(len)


class S3FileSystem(object):
    """Provides filesystem access to S3."""

    def __init__(self):
        if not boto3:
            raise ImportError("boto3 must be installed for S3 support.")

    def bucket_and_path(self, url):
        """Split an S3-prefixed URL into bucket and path."""
        url = compat.as_str_any(url)
        if url.startswith("s3://"):
            url = url[len("s3://"):]
        idx = url.index("/")
        bucket = url[:idx]
        path = url[(idx + 1):]
        return bucket, path

    def exists(self, filename):
        """Determines whether a path exists or not."""
        client = boto3.client("s3")
        bucket, path = self.bucket_and_path(filename)
        r = client.list_objects(Bucket=bucket, Prefix=path, Delimiter="/")
        if r.get("Contents") or r.get("CommonPrefixes"):
            return True
        return False

    def join(self, path, *paths):
        """Join paths with a slash."""
        return "/".join((path,) + paths)

    def read(self, filename, binary_mode=False, size=None, continue_from=None):
        """Reads contents of a file to a string.

        Args:
            filename: string, a path
            binary_mode: bool, read as binary if True, otherwise text
            size: int, number of bytes or characters to read, otherwise
                read all the contents of the file (from the continuation
                marker, if present).
            continue_from: An opaque value returned from a prior invocation of
                `read(...)` marking the last read position, so that reading
                may continue from there.  Otherwise read from the beginning.

        Returns:
            A tuple of `(data, continuation_token)` where `data' provides either
            bytes read from the file (if `binary_mode == true`) or the decoded
            string representation thereof (otherwise), and `continuation_token`
            is an opaque value that can be passed to the next invocation of
            `read(...) ' in order to continue from the last read position.
        """
        s3 = boto3.resource("s3")
        bucket, path = self.bucket_and_path(filename)
        args = {}
        endpoint = 0
        # For the S3 case, we use continuation tokens of the form
        # {byte_offset: number}
        offset = None
        if continue_from is not None:
            offset = continue_from.get("byte_offset", None)
        if size is not None or offset is not None:
            if offset is None:
                offset = 0
            # TODO(orionr): This endpoint risks splitting a multi-byte
            # character or splitting \r and \n in the case of CRLFs,
            # producing decoding errors below.
            endpoint = '' if size is None else (offset + size)
            if offset != 0 or endpoint != '':
                # Asked for a range, so modify the request
                args['Range'] = 'bytes={}-{}'.format(offset, endpoint)
        try:
            stream = s3.Object(bucket, path).get(**args)['Body'].read()
        except botocore.exceptions.ClientError as exc:
            if exc.response['Error']['Code'] == '416':
                if size is not None:
                    # Asked for too much, so request just to the end. Do this
                    # in a second request so we don't check length in all cases.
                    client = boto3.client("s3")
                    obj = client.head_object(Bucket=bucket, Key=path)
                    len = obj['ContentLength']
                    endpoint = min(len, offset + size)
                if offset == endpoint:
                    # Asked for no bytes, so just return empty
                    stream = b''
                else:
                    args['Range'] = 'bytes={}-{}'.format(offset, endpoint)
                    stream = s3.Object(bucket, path).get(**args)['Body'].read()
            else:
                raise
        # `stream` should contain raw bytes here (i.e., there has been neither
        # decoding nor newline translation), so the byte offset increases by
        # the expected amount.
        continuation_token = {'byte_offset': (offset + len(stream))}
        if binary_mode:
            return (bytes(stream), continuation_token)
        else:
            return (stream.decode('utf-8'), continuation_token)

    def write(self, filename, file_content, binary_mode=False):
        """Writes string file contents to a file.

        Args:
            filename: string, a path
            file_content: string, the contents
            binary_mode: bool, write as binary if True, otherwise text
        """
        client = boto3.client("s3")
        bucket, path = self.bucket_and_path(filename)
        # Always convert to bytes for writing
        if binary_mode:
            if not isinstance(file_content, six.binary_type):
                raise TypeError('File content type must be bytes')
        else:
            file_content = compat.as_bytes(file_content)
        client.put_object(Body=file_content, Bucket=bucket, Key=path)

    def glob(self, filename):
        """Returns a list of files that match the given pattern(s)."""
        # Only support prefix with * at the end and no ? in the string
        star_i = filename.find('*')
        quest_i = filename.find('?')
        if quest_i >= 0:
            raise NotImplementedError(
                "{} not supported by compat glob".format(filename))
        if star_i != len(filename) - 1:
            # Just return empty so we can use glob from directory watcher
            #
            # TODO: Remove and instead handle in GetLogdirSubdirectories.
            # However, we would need to handle it for all non-local registered
            # filesystems in some way.
            return []
        filename = filename[:-1]
        client = boto3.client("s3")
        bucket, path = self.bucket_and_path(filename)
        p = client.get_paginator("list_objects")
        keys = []
        for r in p.paginate(Bucket=bucket, Prefix=path):
            for o in r.get("Contents", []):
                key = o["Key"][len(path):]
                if key:  # Skip the base dir, which would add an empty string
                    keys.append(filename + key)
        return keys

    def isdir(self, dirname):
        """Returns whether the path is a directory or not."""
        client = boto3.client("s3")
        bucket, path = self.bucket_and_path(dirname)
        if not path.endswith("/"):
            path += "/"  # This will now only retrieve subdir content
        r = client.list_objects(Bucket=bucket, Prefix=path, Delimiter="/")
        if r.get("Contents") or r.get("CommonPrefixes"):
            return True
        return False

    def listdir(self, dirname):
        """Returns a list of entries contained within a directory."""
        client = boto3.client("s3")
        bucket, path = self.bucket_and_path(dirname)
        p = client.get_paginator("list_objects")
        if not path.endswith("/"):
            path += "/"  # This will now only retrieve subdir content
        keys = []
        for r in p.paginate(Bucket=bucket, Prefix=path, Delimiter="/"):
            keys.extend(
                o["Prefix"][len(path):-1] for o in r.get("CommonPrefixes", []))
            for o in r.get("Contents", []):
                key = o["Key"][len(path):]
                if key:  # Skip the base dir, which would add an empty string
                    keys.append(key)
        return keys

    def makedirs(self, dirname):
        """Creates a directory and all parent/intermediate directories."""
        if self.exists(dirname):
            raise errors.AlreadyExistsError(
                None, None, "Directory already exists")
        client = boto3.client("s3")
        bucket, path = self.bucket_and_path(dirname)
        if not path.endswith("/"):
            path += "/"  # This will make sure we don't override a file
        client.put_object(Body='', Bucket=bucket, Key=path)

    def stat(self, filename):
        """Returns file statistics for a given path."""
        # NOTE: Size of the file is given by ContentLength from S3,
        # but we convert to .length
        client = boto3.client("s3")
        bucket, path = self.bucket_and_path(filename)
        try:
            obj = client.head_object(Bucket=bucket, Key=path)
            return StatData(obj['ContentLength'])
        except botocore.exceptions.ClientError as exc:
            if exc.response['Error']['Code'] == '404':
                raise errors.NotFoundError(None, None, "Could not find file")
            else:
                raise


register_filesystem("", LocalFileSystem())
if S3_ENABLED:
    register_filesystem("s3", S3FileSystem())


class GFile(object):
    # Only methods needed for TensorBoard are implemented.

    def __init__(self, filename, mode):
        if mode not in ('r', 'rb', 'br', 'w', 'wb', 'bw'):
            raise NotImplementedError(
                "mode {} not supported by compat GFile".format(mode))
        self.filename = compat.as_bytes(filename)
        self.fs = get_filesystem(self.filename)
        self.fs_supports_append = hasattr(self.fs, 'append')
        self.buff = None
        # The buffer offset and the buffer chunk size are measured in the
        # natural units of the underlying stream, i.e. bytes for binary mode,
        # or characters in text mode.
        self.buff_chunk_size = _DEFAULT_BLOCK_SIZE
        self.buff_offset = 0
        self.continuation_token = None
        self.write_temp = None
        self.write_started = False
        self.binary_mode = 'b' in mode
        self.write_mode = 'w' in mode
        self.closed = False

    def __enter__(self):
        return self

    def __exit__(self, *args):
        self.close()
        self.buff = None
        self.buff_offset = 0
        self.continuation_token = None

    def __iter__(self):
        return self

    def _read_buffer_to_offset(self, new_buff_offset):
        old_buff_offset = self.buff_offset
        read_size = min(len(self.buff), new_buff_offset) - old_buff_offset
        self.buff_offset += read_size
        return self.buff[old_buff_offset:old_buff_offset + read_size]

    def size(self):
      return self.fs.stat(self.filename).length

    def read(self, n=None):
        """Reads contents of file to a string.

        Args:
            n: int, number of bytes or characters to read, otherwise
                read all the contents of the file

        Returns:
            Subset of the contents of the file as a string or bytes.
        """
        if self.write_mode:
            raise errors.PermissionDeniedError(
                None, None, "File not opened in read mode")

        result = None
        if self.buff and len(self.buff) > self.buff_offset:
            # read from local buffer
            if n is not None:
                chunk = self._read_buffer_to_offset(self.buff_offset + n)
                if len(chunk) == n:
                    return chunk
                result = chunk
                n -= len(chunk)
            else:
                # add all local buffer and update offsets
                result = self._read_buffer_to_offset(len(self.buff))

        # read from filesystem
        read_size = max(self.buff_chunk_size, n) if n is not None else None
<<<<<<< HEAD
        (self.buff, self.file_byte_offset) = self.fs.read(
            self.filename, self.binary_mode, read_size, self.file_byte_offset)
        self.buff_char_offset = 0
=======
        (self.buff, self.continuation_token) = self.fs.read(
            self.filename, self.binary_mode, read_size, self.continuation_token)
        self.buff_offset = 0
>>>>>>> a3393c5c

        # add from filesystem
        if n is not None:
            chunk = self._read_buffer_to_offset(n)
        else:
            # add all local buffer and update offsets
            chunk = self._read_buffer_to_offset(len(self.buff))
        result = result + chunk if result else chunk

        return result

    def write(self, file_content):
        """Writes string file contents to file, clearing contents of the
        file on first write and then appending on subsequent calls.

        Args:
            file_content: string, the contents
        """
        if not self.write_mode:
            raise errors.PermissionDeniedError(
                None, None, "File not opened in write mode")
        if self.closed:
            raise errors.FailedPreconditionError(
                None, None, "File already closed")

        if self.fs_supports_append:
            if not self.write_started:
                # write the first chunk to truncate file if it already exists
                self.fs.write(self.filename, file_content, self.binary_mode)
                self.write_started = True
            else:
                # append the later chunks
                self.fs.append(self.filename, file_content, self.binary_mode)
        else:
            # add to temp file, but wait for flush to write to final filesystem
            if self.write_temp is None:
                mode = "w+b" if self.binary_mode else "w+"
                self.write_temp = tempfile.TemporaryFile(mode)
            self.write_temp.write(file_content)

    def __next__(self):
        line = None
        while True:
            if not self.buff:
                # read one unit into the buffer
                line = self.read(1)
                if line and (line[-1] == '\n' or not self.buff):
                    return line
                if not self.buff:
                    raise StopIteration()
            else:
                index = self.buff.find('\n', self.buff_offset)
                if index != -1:
                    # include line until now plus newline
                    chunk = self.read(index + 1 - self.buff_offset)
                    line = line + chunk if line else chunk
                    return line

                # read one unit past end of buffer
                chunk = self.read(len(self.buff) + 1 - self.buff_offset)
                line = line + chunk if line else chunk
                if line and (line[-1] == '\n' or not self.buff):
                    return line
                if not self.buff:
                    raise StopIteration()

    def next(self):
        return self.__next__()

    def readline(self):
      try:
        return self.__next__()
      except StopIteration:
        return None

    def readlines(self):
      """Returns all lines from the file in a list."""
      # self._preread_check()
      lines = []
      while True:
        s = self.readline()
        if not s:
          break
        lines.append(s)
      return lines

    def flush(self):
        if self.closed:
            raise errors.FailedPreconditionError(
                None, None, "File already closed")

        if not self.fs_supports_append:
            if self.write_temp is not None:
                # read temp file from the beginning
                self.write_temp.flush()
                self.write_temp.seek(0)
                chunk = self.write_temp.read()
                if chunk is not None:
                    # write full contents and keep in temp file
                    self.fs.write(self.filename, chunk, self.binary_mode)
                    self.write_temp.seek(len(chunk))

    def close(self):
        self.flush()
        if  self.write_temp is not None:
            self.write_temp.close()
            self.write_temp = None
            self.write_started = False
        self.closed = True
    
    # Note we do not implement `tell()` or `seek(n)`, because those calls
    # make sense only in terms of raw byte offsets.  This implementation
    # abstracts the underlying storage, in such a way that byte offsets are
    # not immediately available at the GFile level, because decoding happens in
    # the 'filesystem' layer.


def exists(filename):
    """Determines whether a path exists or not.

    Args:
      filename: string, a path

    Returns:
      True if the path exists, whether its a file or a directory.
      False if the path does not exist and there are no filesystem errors.

    Raises:
      errors.OpError: Propagates any errors reported by the FileSystem API.
    """
    return get_filesystem(filename).exists(filename)


def glob(filename):
    """Returns a list of files that match the given pattern(s).

    Args:
      filename: string or iterable of strings. The glob pattern(s).

    Returns:
      A list of strings containing filenames that match the given pattern(s).

    Raises:
      errors.OpError: If there are filesystem / directory listing errors.
    """
    return get_filesystem(filename).glob(filename)

def isdir(dirname):
    """Returns whether the path is a directory or not.

    Args:
      dirname: string, path to a potential directory

    Returns:
      True, if the path is a directory; False otherwise
    """
    return is_directory(dirname)


def is_directory(dirname):
    """Returns whether the path is a directory or not.

    Args:
      dirname: string, path to a potential directory

    Returns:
      True, if the path is a directory; False otherwise
    """
    return get_filesystem(dirname).isdir(dirname)


def listdir(dirname):
    """Returns a list of entries contained within a directory.

    The list is in arbitrary order. It does not contain the special entries "."
    and "..".

    Args:
      dirname: string, path to a directory

    Returns:
      [filename1, filename2, ... filenameN] as strings

    Raises:
      errors.NotFoundError if directory doesn't exist
    """
    return list_directory(dirname)


def list_directory(dirname):
    """Returns a list of entries contained within a directory.

    The list is in arbitrary order. It does not contain the special entries "."
    and "..".

    Args:
      dirname: string, path to a directory

    Returns:
      [filename1, filename2, ... filenameN] as strings

    Raises:
      errors.NotFoundError if directory doesn't exist
    """
    return get_filesystem(dirname).listdir(dirname)


def makedirs(path):
    """Creates a directory and all parent/intermediate directories.

    It succeeds if path already exists and is writable.

    Args:
      path: string, name of the directory to be created

    Raises:
      errors.AlreadyExistsError: If leaf directory already exists or
        cannot be created.
    """
    return get_filesystem(path).makedirs(path)


def file_exists(filename):
  """Determines whether a path exists or not.

  Args:
    filename: string, a path

  Returns:
    True if the path exists, whether it's a file or a directory.
    False if the path does not exist and there are no filesystem errors.

  Raises:
    errors.OpError: Propagates any errors reported by the FileSystem API.
  """
  return get_filesystem(filename).exists(filename)


def walk(top, in_order=True):
  """Recursive directory tree generator for directories.

  Args:
    top: string, a Directory name
    in_order: bool, Traverse in order if True, post order if False.  Errors that
      happen while listing directories are ignored.

  Yields:
    Each yield is a 3-tuple:  the pathname of a directory, followed by lists of
    all its subdirectories and leaf files. That is, each yield looks like:
    `(dirname, [subdirname, subdirname, ...], [filename, filename, ...])`.
    Each item is a string.
  """
  return walk_v2(top, in_order)


def walk_v2(top, topdown=True, onerror=None):
    """Recursive directory tree generator for directories.

    Args:
      top: string, a Directory name
      topdown: bool, Traverse pre order if True, post order if False.
      onerror: optional handler for errors. Should be a function, it will be
        called with the error as argument. Rethrowing the error aborts the walk.

    Errors that happen while listing directories are ignored.

    Yields:
      Each yield is a 3-tuple:  the pathname of a directory, followed by lists
      of all its subdirectories and leaf files.
      (dirname, [subdirname, subdirname, ...], [filename, filename, ...])
      as strings
    """
    top = compat.as_str_any(top)
    fs = get_filesystem(top)
    try:
        listing = list_directory(top)
    except errors.NotFoundError as err:
        if onerror:
            onerror(err)
        else:
            return

    files = []
    subdirs = []
    for item in listing:
        full_path = fs.join(top, compat.as_str_any(item))
        if is_directory(full_path):
            subdirs.append(item)
        else:
            files.append(item)

    here = (top, subdirs, files)

    if topdown:
        yield here

    for subdir in subdirs:
        joined_subdir = fs.join(top, compat.as_str_any(subdir))
        for subitem in walk_v2(joined_subdir, topdown, onerror=onerror):
            yield subitem

    if not topdown:
        yield here


def stat(filename):
    """Returns file statistics for a given path.

    Args:
      filename: string, path to a file

    Returns:
      FileStatistics struct that contains information about the path

    Raises:
      errors.OpError: If the operation fails.
    """
    return get_filesystem(filename).stat(filename)


def write_string_to_file(filename, file_content):
  """Writes a string to a given file.

  Args:
    filename: string, path to a file
    file_content: string, contents that need to be written to the file

  Raises:
    errors.OpError: If there are errors during the operation.
  """
  with GFile(filename, mode="w") as f:
    f.write(file_content)


def read_file_to_string(filename, binary_mode=False):
  """Reads the entire contents of a file to a string.

  Args:
    filename: string, path to a file
    binary_mode: whether to open the file in binary mode or not. This changes
      the type of the object returned.

  Returns:
    contents of the file as a string or bytes.

  Raises:
    errors.OpError: Raises variety of errors that are subtypes e.g.
    `NotFoundError` etc.
  """
  if binary_mode:
    f = GFile(filename, mode="rb")
  else:
    f = GFile(filename, mode="r")
  return f.read()<|MERGE_RESOLUTION|>--- conflicted
+++ resolved
@@ -117,15 +117,12 @@
         """
         mode = "rb" if binary_mode else "r"
         encoding = None if binary_mode else "utf8"
-<<<<<<< HEAD
         if not exists(filename):
           raise errors.NotFoundError(
               None, None, 'Not Found: ' + compat.as_text(filename))
-=======
         offset = None
         if continue_from is not None:
             offset = continue_from.get("opaque_offset", None)
->>>>>>> a3393c5c
         with io.open(filename, mode, encoding=encoding) as f:
             if offset is not None:
                 f.seek(offset)
@@ -487,15 +484,9 @@
 
         # read from filesystem
         read_size = max(self.buff_chunk_size, n) if n is not None else None
-<<<<<<< HEAD
-        (self.buff, self.file_byte_offset) = self.fs.read(
-            self.filename, self.binary_mode, read_size, self.file_byte_offset)
-        self.buff_char_offset = 0
-=======
         (self.buff, self.continuation_token) = self.fs.read(
             self.filename, self.binary_mode, read_size, self.continuation_token)
         self.buff_offset = 0
->>>>>>> a3393c5c
 
         # add from filesystem
         if n is not None:
