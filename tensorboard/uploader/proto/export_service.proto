--- conflicted
+++ resolved
@@ -54,7 +54,6 @@
 }
 
 // Streams scalars from all the runs and tags in an experiment. Each stream
-<<<<<<< HEAD
 // result only contains data for a single tag from a single run. For example if
 // there are five runs and each run had two tags, the RPC will return a stream
 // of at least ten `StreamExperimentDataResponse`s, each one having the
@@ -63,14 +62,6 @@
 // data for the entire experiment. Empty experiments will have zero stream
 // results. Empty runs that doesn't have any tags need not be supported by a
 // hosted service.
-=======
-// result contains data for a single tag from a single run. For example if there
-// are five runs and each run had two tags, the RPC will return a stream of ten
-// `StreamExperimentDataResponse`s, each one having all the scalars for one tag.
-// Users need to aggregate information from entire stream to get data for the
-// entire experiment. Empty experiments will have zero stream results. Empty
-// runs that doesn't have any tags need not be supported by TensorBoard.dev.
->>>>>>> ba0639c4
 message StreamExperimentDataResponse {
   // Name of the tag whose data is contained in this response.
   string tag_name = 1;
